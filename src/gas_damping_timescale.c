/**
 * @file    gas_damping_timescale.c
 * @brief   Update orbits with prescribed timescales by directly changing orbital elements after each timestep
 * @author  Phoebe Sandhaus <pjs5535@psu.edu>
 * 
 * @section     LICENSE
 * Copyright (c) 2015 Dan Tamayo, Hanno Rein
 *
 * This file is part of reboundx.
 *
 * reboundx is free software: you can redistribute it and/or modify
 * it under the terms of the GNU General Public License as published by
 * the Free Software Foundation, either version 3 of the License, or
 * (at your option) any later version.
 *
 * reboundx is distributed in the hope that it will be useful,
 * but WITHOUT ANY WARRANTY; without even the implied warranty of
 * MERCHANTABILITY or FITNESS FOR A PARTICULAR PURPOSE.  See the
 * GNU General Public License for more details.
 *
 * You should have received a copy of the GNU General Public License
 * along with rebound.  If not, see <http://www.gnu.org/licenses/>.
 *
 * The section after the dollar signs gets built into the documentation by a script.  All lines must start with space * space like below.
 * Tables always must be preceded and followed by a blank line.  See http://docutils.sourceforge.net/docs/user/rst/quickstart.html for a primer on rst.
 * $$$$$$$$$$$$$$$$$$$$$$$$$$$$$$$$$$$$$$$$$$$$$$$$$$$$$$$$$$$$$$$$$$$$$$$$$
 *
 * $Gas Effects$       // Effect category (must be the first non-blank line after dollar signs and between dollar signs to be detected by script).
 *
 * ======================= ===============================================
 * Authors                 Phoebe Sandhaus
 * Implementation Paper    `Sandhaus et al. in prep`
 * Based on                `Dawson et al. 2016 <https://ui.adsabs.harvard.edu/abs/2016ApJ...822...54D/abstract>; Kominami & Ida 2002 <https://ui.adsabs.harvard.edu/abs/2002Icar..157...43K/abstract>`_
 * C Example               :ref:`c_example_gas_damping_timescale`
 * Python Example          `GasDampingTimescale.ipynb <https://github.com/PhoebeSandhaus/reboundx_gas_damping/tree/main/ipython_examples/GasDampingTimescale.ipynb>`_
 * ======================= ===============================================
 * 
 * This updates particles' positions and velocities between timesteps by first calculating a damping timescale for each individual particle, and then applying the timescale to damp both the eccentricity and inclination of the particle. Note: The timescale of damping should be much greater than a particle's orbital period. The damping force should also be small as compared to the gravitational forces on the particle.
 * 
 * **Effect Parameters**
 * 
 * ============================ =========== ==================================================================
 * Field (C type)               Required    Description
 * ============================ =========== ==================================================================
 * None                         -           -
 * ============================ =========== ==================================================================
 *
 * **Particle Parameters**
 *
 * ============================ =========== ==============================================================================
 * Field (C type)               Required    Description
 * ============================ =========== ==============================================================================
 * d_factor (double)            Yes         Depletion factor d in Equation 16 from Dawson et al. 2016; d=1 corresponds roughly to the full minimum mass solar nebula with Sigma_gas (surface gas density) = 1700 g cm^-2 at 1 AU [for d=1]; d>1 corresponds to a more depleted nebula
 * ============================ =========== ==============================================================================
 * 
 */

#include <stdio.h>
#include <stdlib.h>
#include <math.h>
#include "rebound.h"
#include "reboundx.h"
#include "rebxtools.h"

static struct reb_vec3d rebx_calculate_gas_damping_timescale(struct reb_simulation* const sim, struct rebx_force* const force, struct reb_particle* planet, struct reb_particle* star){
    struct rebx_extras* const rebx = sim->extras;
    struct reb_orbit o = reb_orbit_from_particle(sim->G, *planet, *star);

    const double* const d_factor = rebx_get_param(rebx, planet->ap, "d_factor");
    const double* const cs_coeff = rebx_get_param(rebx, force->ap, "cs_coeff");
    const double* const d_coeff = rebx_get_param(rebx, force->ap, "d_coeff");
    
    struct reb_vec3d a = {0};

    if (d_factor == NULL || cs_coeff == NULL || d_coeff == NULL){
        rebx_error(rebx, "Need to set d_factor, cs_coeff, d_coeff parameters.  See examples in documentation.\n");
        return a;
    }

    // initialize positions and velocities
    const double dvx = planet->vx - star->vx;
    const double dvy = planet->vy - star->vy;
    const double dvz = planet->vz - star->vz;
    const double dx = planet->x-star->x;
    const double dy = planet->y-star->y;
    const double dz = planet->z-star->z;
    const double r2 = dx*dx + dy*dy + dz*dz;

    // initial semimajor axis, eccentricity, and inclination
    const double a0 = o.a;
    const double e0 = o.e;
    const double inc0 = o.inc;
    const double starMass = star->m;
    const double planetMass = planet->m;

    // eccentricity and inclination timescales from Dawson+16 Eqn 16
    double coeff;

    double vk = sqrt(sim->G*starMass/a0);
    double v = sqrt(e0*e0+inc0*inc0)*vk;
    double cs = *cs_coeff/sqrt(sqrt(a0));
    double v_over_cs = v/cs;

    if (v <= cs){
        coeff = 1.;
    }
    else {
        if (inc0 < cs/vk) {
            coeff = v_over_cs*v_over_cs*v_over_cs;
        }
        else {
            coeff = v_over_cs*v_over_cs*v_over_cs*v_over_cs;
        }
    }

    double tau_e = -*d_coeff*(*d_factor)*a0*a0*(starMass/planetMass)*coeff;
    double tau_inc = 2.*tau_e;  // from Kominami & Ida 2002 [Eqs. 2.9 and 2.10]

<<<<<<< HEAD
    struct reb_vec3d a = {0};

    a.x =  dvx*invtau_a/(2.);
    a.y =  dvy*invtau_a/(2.);
    a.z =  dvz*invtau_a/(2.);

=======
    if (e0 <= 1.e-7){
        tau_e = INFINITY;
    }
    
    if (inc0 <= 1.e-7){
        tau_inc = INFINITY;
    }
    
>>>>>>> ae2e9673
    if (tau_e < INFINITY || tau_inc < INFINITY){
        const double vdotr = dx*dvx + dy*dvy + dz*dvz;
        const double prefac = 2*vdotr/r2/tau_e;
        a.x += prefac*dx;
        a.y += prefac*dy;
        a.z += prefac*dz + 2.*dvz/tau_inc;
    }
    return a;
}

void rebx_gas_damping_timescale(struct reb_simulation* const sim, struct rebx_force* const force, struct reb_particle* const particles, const int N){
    int* ptr = rebx_get_param(sim->extras, force->ap, "coordinates");
    enum REBX_COORDINATES coordinates = REBX_COORDINATES_JACOBI; // Default
    if (ptr != NULL){
        coordinates = *ptr;
    }
    const int back_reactions_inclusive = 1;
    const char* reference_name = "primary";
    rebx_com_force(sim, force, coordinates, back_reactions_inclusive, reference_name, rebx_calculate_gas_damping_timescale, particles, N);
}<|MERGE_RESOLUTION|>--- conflicted
+++ resolved
@@ -116,23 +116,7 @@
     double tau_e = -*d_coeff*(*d_factor)*a0*a0*(starMass/planetMass)*coeff;
     double tau_inc = 2.*tau_e;  // from Kominami & Ida 2002 [Eqs. 2.9 and 2.10]
 
-<<<<<<< HEAD
-    struct reb_vec3d a = {0};
 
-    a.x =  dvx*invtau_a/(2.);
-    a.y =  dvy*invtau_a/(2.);
-    a.z =  dvz*invtau_a/(2.);
-
-=======
-    if (e0 <= 1.e-7){
-        tau_e = INFINITY;
-    }
-    
-    if (inc0 <= 1.e-7){
-        tau_inc = INFINITY;
-    }
-    
->>>>>>> ae2e9673
     if (tau_e < INFINITY || tau_inc < INFINITY){
         const double vdotr = dx*dvx + dy*dvy + dz*dvz;
         const double prefac = 2*vdotr/r2/tau_e;
