--- conflicted
+++ resolved
@@ -9,24 +9,13 @@
  *
  * The zero-age main sequence radius and luminosity scale approximately as
  *
- * .. math::
+ * 
  *    R \propto (M/M_\odot)^{0.8},\qquad
  *    L \propto (M/M_\odot)^{3.5}.
  *
  * ============================ =========== ====================================
  * Field (C type)               Required    Description
  * ============================ =========== ====================================
-<<<<<<< HEAD
-=======
- * sse_age (double)             Yes         Current stellar age
- * ============================ =========== ====================================
- *
- * **Operator Parameters**
- *
- * ============================ =========== ====================================
- * Field (C type)               Required    Description
- * ============================ =========== ====================================
->>>>>>> 3e99bd02
  * sse_Rsun (double)            No          Solar radius in code units (default 1)
  * sse_Lsun (double)            No          Solar luminosity in code units (default 1)
  * sse_R_coeff (double)        No          Multiplicative factor for radius scaling (default 1)
@@ -71,29 +60,9 @@
 
     for (int i=0; i<N_real; i++){
         struct reb_particle* const p = &sim->particles[i];
-<<<<<<< HEAD
-
-        const double mass_ratio = p->m; // assume simulation masses are in M_sun
+        const double mass_ratio = p->m; 
         double R = R_coeff * Rsun * pow(mass_ratio, R_exp);
         double L = L_coeff * Lsun * pow(mass_ratio, L_exp);
-=======
-        double* age_ptr = rebx_get_param(rebx, p->ap, "sse_age");
-        if (age_ptr == NULL){
-            continue;
-        }
-
-        *age_ptr += dt;
-        const double mass_ratio = p->m; // assume simulation masses are in M_sun
-        const double Rzams = R_coeff * Rsun * pow(mass_ratio, R_exp);
-        const double Lzams = L_coeff * Lsun * pow(mass_ratio, L_exp);
-
-        const double tms = 1e10 * pow(mass_ratio, -2.5); // yrs
-        double tau = *age_ptr / tms;
-        if (tau > 1.) tau = 1.;
-        double R = Rzams * (1. + 5.*tau);
-        double L = Lzams * (1. + 10.*tau);
->>>>>>> 3e99bd02
-
         p->r = R;
         rebx_set_param_double(rebx, &p->ap, "swml_R", R);
         rebx_set_param_double(rebx, &p->ap, "swml_L", L);
