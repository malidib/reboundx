/**
 * @file    roche_lobe_mass_transfer.c
 * @brief   Mass transfer between binary stars through Roche-lobe overflow.
 * @author  Generated
 *
 * @section LICENSE
 * Copyright (c) 2024
 *
 * This file is part of reboundx.
 *
 * reboundx is free software: you can redistribute it and/or modify
 * it under the terms of the GNU General Public License as published by
 * the Free Software Foundation, either version 3 of the License, or
 * (at your option) any later version.
 *
 * reboundx is distributed in the hope that it will be useful,
 * but WITHOUT ANY WARRANTY; without even the implied warranty of
 * MERCHANTABILITY or FITNESS FOR A PARTICULAR PURPOSE.  See the
 * GNU General Public License for more details.
 *
 * You should have received a copy of the GNU General Public License
 * along with rebound.  If not, see <http://www.gnu.org/licenses/>.
 *
 * The section after the dollar signs gets built into the documentation by a script.
 * All lines must start with space * space like below.
 * Tables always must be preceded and followed by a blank line.  See http://docutils.sourceforge.net/docs/user/rst/quickstart.html for a primer on rst.
 * $$$$$$$$$$$$$$$$$$$$$$$$$$$$$$$$$$$$$$$$$$$$$$$$$$$$$$$$$$$$$$$$$$$$$$$$$
 *
 * $Mass Modifications$
 *
 * ======================= ===============================================
 * Author                   Mohamad Ali-Dib
 * Implementation Paper    `Ritter 1988 <https://ui.adsabs.harvard.edu/abs/1988A%26A...202...93R/abstract>`_
 * Based on                `Kolb & Ritter 1990 <https://ui.adsabs.harvard.edu/abs/1990A%26A...236..385K/abstract>`_
 * C Example               :ref:`c_example_roche_lobe_mass_transfer`
 * Python Example          `roche_lobe_mass_transfer.py <https://github.com/dtamayo/reboundx>`_
 * ======================= ===============================================
 *
 * This effect transfers mass from a donor to an accretor star when the donor overfills its Roche lobe.
 * The mass transfer rate follows the prescription of Ritter (1988)
 *
 * .. math::
 *
 *    \dot M = -\dot M_0 \exp\left(\frac{R_d - R_L}{H_p}\right)
 *
 * where :math:`R_d` is the donor radius, :math:`R_L` the Roche-lobe radius (Eggleton 1983) and :math:`H_p`
 * is the photospheric pressure scale height. Mass is removed from the donor and added to the accretor
 * each timestep.
 *
 * **Effect Parameters**
 *
 * ============================ =========== ===============================================
 * Field (C type)               Required    Description
 * ============================ =========== ===============================================
 * rlmt_donor (int)             Yes         Index of donor particle
 * rlmt_accretor (int)          Yes         Index of accretor particle
 * rlmt_loss_fraction (double)  No          Fraction of lost mass that escapes the system
 * ============================ =========== ===============================================
 *
 * **Particle Parameters**
 *
 * ============================ =========== ===============================================
 * Field (C type)               Required    Description
 * ============================ =========== ===============================================
 * rlmt_Hp (double)             Yes         Pressure scale height of the donor star
 * rlmt_mdot0 (double)          Yes         Normalization of the mass transfer rate
 * particles[i].r (double)      Yes         Physical radius of the donor
 * ============================ =========== ===============================================
 *
 */

#include <stdio.h>
#include <stdlib.h>
#include <math.h>
#include "rebound.h"
#include "reboundx.h"

static double mach_piece_sub(const double mach){
    if (mach<0.02){
        return mach*mach*mach/3.+mach*mach*mach*mach*mach/5.;
    }
    return 0.5*log((1.0+mach)/(1.0-mach))-mach;
}

static double calculate_pre_factor(const double mach, const double xmin){
    const double coul=log(1.0/xmin);
    if (mach>=1.0){
        return coul;
    }else{
        return fmin(coul, mach_piece_sub(mach));
    }
}

void rebx_roche_lobe_mass_transfer(struct reb_simulation* const sim, struct rebx_operator* const operator, const double dt){
    struct rebx_extras* const rebx = sim->extras;

    int* donor_idx_ptr = rebx_get_param(rebx, operator->ap, "rlmt_donor");
    int* accretor_idx_ptr = rebx_get_param(rebx, operator->ap, "rlmt_accretor");

    if (donor_idx_ptr == NULL || accretor_idx_ptr == NULL){
        rebx_error(rebx, "Need to set rlmt_donor and rlmt_accretor for roche_lobe_mass_transfer.\n");
        return;
    }

    const int donor_idx = *donor_idx_ptr;
    const int accretor_idx = *accretor_idx_ptr;

    if (donor_idx >= sim->N || accretor_idx >= sim->N || donor_idx < 0 || accretor_idx < 0){
        rebx_error(rebx, "rlmt_donor or rlmt_accretor index out of range.\n");
        return;
    }

    struct reb_particle* donor = &sim->particles[donor_idx];
    struct reb_particle* accretor = &sim->particles[accretor_idx];

    const double* Hp_ptr = rebx_get_param(rebx, donor->ap, "rlmt_Hp");
    const double* mdot0_ptr = rebx_get_param(rebx, donor->ap, "rlmt_mdot0");
    const double* loss_frac_ptr = rebx_get_param(rebx, operator->ap, "rlmt_loss_fraction");

    const double* ce_rho0_ptr = rebx_get_param(rebx, operator->ap, "ce_rho0");
    const double* ce_alpha_rho_ptr = rebx_get_param(rebx, operator->ap, "ce_alpha_rho");
    const double* ce_cs_ptr = rebx_get_param(rebx, operator->ap, "ce_cs");
    const double* ce_alpha_cs_ptr = rebx_get_param(rebx, operator->ap, "ce_alpha_cs");
    const double* ce_xmin_ptr = rebx_get_param(rebx, operator->ap, "ce_xmin");
    const double* ce_Qd_ptr = rebx_get_param(rebx, operator->ap, "ce_Qd");
    const double* gw_c_ptr = rebx_get_param(rebx, operator->ap, "gw_c");
<<<<<<< HEAD
    const int* gw_decay_on_ptr = rebx_get_param(rebx, operator->ap, "gw_decay_on");
=======
>>>>>>> ee988a4e

    if (Hp_ptr == NULL || mdot0_ptr == NULL){
        rebx_error(rebx, "Need to set rlmt_Hp and rlmt_mdot0 on donor particle.\n");
        return;
    }

    const double Hp = *Hp_ptr;
    const double mdot0 = *mdot0_ptr;
    double loss_frac = 0.;
    if (loss_frac_ptr != NULL){
        loss_frac = *loss_frac_ptr;
    }
    if (loss_frac < 0.){
        loss_frac = 0.;
    } else if (loss_frac > 1.){
        loss_frac = 1.;
    }

    double ce_rho0 = 0.;
    double ce_alpha_rho = 0.;
    double ce_cs = 0.;
    double ce_alpha_cs = 0.;
    double ce_xmin = 0.;
    double ce_Qd = 0.;

    if (ce_rho0_ptr)    ce_rho0    = *ce_rho0_ptr;
    if (ce_alpha_rho_ptr) ce_alpha_rho = *ce_alpha_rho_ptr;
    if (ce_cs_ptr)      ce_cs      = *ce_cs_ptr;
    if (ce_alpha_cs_ptr) ce_alpha_cs = *ce_alpha_cs_ptr;
    if (ce_xmin_ptr)    ce_xmin    = *ce_xmin_ptr;
    if (ce_Qd_ptr)      ce_Qd      = *ce_Qd_ptr;

    const double dx = donor->x - accretor->x;
    const double dy = donor->y - accretor->y;
    const double dz = donor->z - accretor->z;
    const double r = sqrt(dx*dx + dy*dy + dz*dz);

    const double q = donor->m / accretor->m;
    const double q13 = cbrt(q);
    const double rl = r * (0.49*q13*q13) / (0.6*q13*q13 + log(1.+q13));
    const double Rd = donor->r;


    const double mdot = -mdot0 * exp((Rd - rl)/Hp); // negative for mass loss
    double dM = mdot * dt;
    if (donor->m + dM <= 0.){
        dM = -donor->m; // remove remaining mass only once
    }

    const double mass_loss = -dM; // positive amount of mass leaving donor
    const double mass_accreted = mass_loss * (1. - loss_frac);

    donor->m -= mass_loss;
    accretor->m += mass_accreted;

    if (ce_rho0 > 0. && ce_cs > 0. && r < Rd){
        const double r_ratio = r/Rd;
        const double rho = ce_rho0 * pow(r_ratio, ce_alpha_rho);
        const double cs = ce_cs * pow(r_ratio, ce_alpha_cs);
        const double vrelx = accretor->vx - donor->vx;
        const double vrely = accretor->vy - donor->vy;
        const double vrelz = accretor->vz - donor->vz;
        const double vrel = sqrt(vrelx*vrelx + vrely*vrely + vrelz*vrelz);
        if (vrel > 0.0 && rho > 0.0){
            const double mach = vrel/cs;
            const double I = calculate_pre_factor(mach, ce_xmin>0.?ce_xmin:1e-4);
            double fc = 4.*M_PI*(sim->G*sim->G)*accretor->m*rho/(vrel*vrel*vrel)*I;
            if (ce_Qd>0. && accretor->r>0.){
                fc += M_PI*rho*accretor->r*accretor->r*vrel*ce_Qd/accretor->m;
            }
            accretor->vx -= fc*vrelx*dt;
            accretor->vy -= fc*vrely*dt;
            accretor->vz -= fc*vrelz*dt;
        }
    }

<<<<<<< HEAD
    if (gw_c_ptr != NULL && *gw_c_ptr > 0. && gw_decay_on_ptr != NULL && *gw_decay_on_ptr != 0){
=======
    if (gw_c_ptr != NULL && *gw_c_ptr > 0.){
>>>>>>> ee988a4e
        struct reb_orbit o = reb_orbit_from_particle(sim->G, *donor, *accretor);
        if (o.a > 0.){
            const double c = *gw_c_ptr;
            const double m1 = donor->m;
            const double m2 = accretor->m;
            const double G3 = sim->G*sim->G*sim->G;
            const double e = o.e;
            const double a = o.a;
            const double fac_a = -64./5. * G3*m1*m2*(m1+m2)/(pow(c,5)*pow(a,3)*pow(1.-e*e,3.5))*(1.+73./24.*e*e+37./96.*e*e*e*e);
            const double fac_e = -304./15. * e * G3*m1*m2*(m1+m2)/(pow(c,5)*pow(a,4)*pow(1.-e*e,2.5))*(1.+121./304.*e*e);
            double new_a = a + fac_a*dt;
            double new_e = e + fac_e*dt;
            if (new_a < 0.) new_a = 0.;
            if (new_e < 0.) new_e = 0.;
            if (new_e > 0.999999) new_e = 0.999999;
            struct reb_particle np = reb_particle_from_orbit(sim->G, *accretor, m1, new_a, new_e, o.inc, o.Omega, o.omega, o.f);
            donor->x = np.x;
            donor->y = np.y;
            donor->z = np.z;
            donor->vx = np.vx;
            donor->vy = np.vy;
            donor->vz = np.vz;
        }
    }

    // Stop accretion once the donor has lost all of its mass. The donor
    // particle is removed from the simulation and the operator itself is
    // detached so it no longer runs.

    if (donor->m <= 0.){
        reb_simulation_remove_particle(sim, donor_idx, 1);
        rebx_remove_operator(rebx, operator);
        reb_simulation_move_to_com(sim);
        return;
    }


    reb_simulation_move_to_com(sim);
}
<|MERGE_RESOLUTION|>--- conflicted
+++ resolved
@@ -124,10 +124,8 @@
     const double* ce_xmin_ptr = rebx_get_param(rebx, operator->ap, "ce_xmin");
     const double* ce_Qd_ptr = rebx_get_param(rebx, operator->ap, "ce_Qd");
     const double* gw_c_ptr = rebx_get_param(rebx, operator->ap, "gw_c");
-<<<<<<< HEAD
     const int* gw_decay_on_ptr = rebx_get_param(rebx, operator->ap, "gw_decay_on");
-=======
->>>>>>> ee988a4e
+
 
     if (Hp_ptr == NULL || mdot0_ptr == NULL){
         rebx_error(rebx, "Need to set rlmt_Hp and rlmt_mdot0 on donor particle.\n");
@@ -204,11 +202,8 @@
         }
     }
 
-<<<<<<< HEAD
     if (gw_c_ptr != NULL && *gw_c_ptr > 0. && gw_decay_on_ptr != NULL && *gw_decay_on_ptr != 0){
-=======
-    if (gw_c_ptr != NULL && *gw_c_ptr > 0.){
->>>>>>> ee988a4e
+
         struct reb_orbit o = reb_orbit_from_particle(sim->G, *donor, *accretor);
         if (o.a > 0.){
             const double c = *gw_c_ptr;
