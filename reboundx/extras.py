from . import clibreboundx
from ctypes import Structure, c_double, POINTER, c_int, c_uint, c_long, c_ulong, c_void_p, c_char_p, CFUNCTYPE, byref, c_uint32, c_uint, cast, c_char, pointer
import rebound
import reboundx
import warnings

integrators = {"implicit_midpoint": 0, "rk4":1, "euler": 2, "rk2": 3, "none": -1}

REBX_TIMING = {"pre":-1, "post":1}
REBX_FORCE_TYPE = {"none":0, "pos":1, "vel":2}
REBX_OPERATOR_TYPE = {"none":0, "updater":1, "recorder":2}

REBX_BINARY_WARNINGS = [
    (True, 1, "REBOUNDx: Cannot open binary file. Check filename."),
    (True, 2, "REBOUNDx: Binary file is unreadable. Please open an issue on Github mentioning the version of REBOUND and REBOUNDx you are using and include the binary file."),
    (True, 4, "REBOUNDx: Ran out of system memory."),
    (True, 8, "REBOUNDx: REBOUNDx structure couldn't be loaded."),
    (True, 16, "REBOUNDx: At least one registered parameter was not loaded. This typically indicates the binary is corrupt or was saved with an incompatible version to the current one being used."),
    (False, 32, "REBOUNDx: At least one force or operator parameter was not loaded from the binary file. This typically indicates the binary is corrupt or was saved with an incompatible version to the current one being used."),
    (False, 64, "REBOUNDx: At least one particle's parameters were not loaded from the binary file."),
    (False, 128, "REBOUNDx: At least one force was not loaded from the binary file. If binary was created with a newer version of REBOUNDx, a particular force may not be implemented in your current version of REBOUNDx."),
    (False, 256, "REBOUNDx: At least one operator was not loaded from the binary file. If binary was created with a newer version of REBOUNDx, a particular force may not be implemented in your current version of REBOUNDx."),
    (False, 512, "REBOUNDx: At least one operator step was not loaded from the binary file."),
    (False, 1024, "REBOUNDx: At least one force was not added to the simulation. If binary was created with a newer version of REBOUNDx, a particular force may not be implemented in your current version of REBOUNDx."),
    (False, 2048, "REBOUNDx: Unknown field found in binary file. Any unknown fields not loaded.  This can happen if the binary was created with a later version of REBOUNDx than the one used to read it."),
    (False, 4096, "REBOUNDx: Unknown list in the REBOUNDx structure wasn't loaded. This can happen if the binary was created with a later version of REBOUNDx than the one used to read it."),
    (False, 8192, "REBOUNDx: The value of at least one parameter was not loaded. This can happen if a custom structure was added by the user as a parameter. See Parameters.ipynb jupyter notebook example."),
    (False,16384, "REBOUNDx: Binary file was saved with a different version of REBOUNDx. Binary format might have changed. Check that effects and parameters are loaded as expected.")
]

class Extras(Structure):
    """
    Main object used for all REBOUNDx operations, tied to a particular REBOUND simulation.
    This is an abstraction of the C struct rebx_extras, with all the C convenience functions
    and functions for adding effects implemented as methods of the class.
    The fastest way to understand it is to follow the examples at :ref:`ipython_examples`.
    """

    def __new__(cls, sim, filename=None):
        rebx = super(Extras,cls).__new__(cls)
        return rebx

    def __init__(self, sim, filename=None):
        sim._extras_ref = self # add a reference to this instance in sim to make sure it's not garbage collected_
        clibreboundx.rebx_initialize(byref(sim), byref(self))
        # Create simulation
        if filename==None:
            # Create a new rebx instance
           clibreboundx.rebx_register_default_params(byref(self))
        else:
            # Recreate existing simulation.
            # Load registered parameters from binary
            w = c_int(0)
            clibreboundx.rebx_init_extras_from_binary(byref(self), c_char_p(filename.encode('ascii')), byref(w))
            for majorerror, value, message in REBX_BINARY_WARNINGS:
                if w.value & value:
                    if majorerror:
                        raise RuntimeError(message)
                    else:
                        warnings.warn(message, RuntimeWarning)
        self.process_messages()

    def __del__(self):
        if self._b_needsfree_ == 1:
            clibreboundx.rebx_free_pointers(byref(self))

    def detach(self, sim):
        sim._extras_ref = None # remove reference to rebx so it can be garbage collected
        clibreboundx.rebx_detach(byref(sim), byref(self))

    #######################################
    # Functions for manipulating REBOUNDx effects
    #######################################

    def register_param(self, name, param_type):
        type_enum = REBX_C_PARAM_TYPES[param_type]
        clibreboundx.rebx_register_param(byref(self), c_char_p(name.encode('ascii')), c_int(type_enum))
        self.process_messages()

    def load_force(self, name):
        clibreboundx.rebx_load_force.restype = POINTER(Force)
        ptr = clibreboundx.rebx_load_force(byref(self), c_char_p(name.encode('ascii')))
        self.process_messages()
        return ptr.contents

    def create_force(self, name):
        clibreboundx.rebx_create_force.restype = POINTER(Force)
        ptr = clibreboundx.rebx_create_force(byref(self), c_char_p(name.encode('ascii')))
        self.process_messages()
        return ptr.contents

    def load_operator(self, name):
        clibreboundx.rebx_load_operator.restype = POINTER(Operator)
        ptr = clibreboundx.rebx_load_operator(byref(self), c_char_p(name.encode('ascii')))
        self.process_messages()
        return ptr.contents

    def create_operator(self, name):
        clibreboundx.rebx_create_operator.restype = POINTER(Operator)
        ptr = clibreboundx.rebx_create_operator(byref(self), c_char_p(name.encode('ascii')))
        self.process_messages()
        return ptr.contents

    def add_force(self, force):
        if not isinstance(force, reboundx.extras.Force):
            raise TypeError("REBOUNDx Error: Object passed to rebx.add_force is not a reboundx.Force instance.")
        clibreboundx.rebx_add_force(byref(self), byref(force))
        self.process_messages()

    def add_operator(self, operator, dtfraction=None, timing="post"):
        if not isinstance(operator, reboundx.extras.Operator):
            raise TypeError("REBOUNDx Error: Object passed to rebx.add_operator is not a reboundx.Operator instance.")
        if dtfraction is None:
            clibreboundx.rebx_add_operator(byref(self), byref(operator))
        else:
            timingint = REBX_TIMING[timing]
            clibreboundx.rebx_add_operator_step(byref(self), byref(operator), c_double(dtfraction), c_int(timingint))
        self.process_messages()

    def get_force(self, name):
        clibreboundx.rebx_get_force.restype = POINTER(Force)
        ptr = clibreboundx.rebx_get_force(byref(self), c_char_p(name.encode('ascii')))
        if ptr:
            return ptr.contents
        else:
            raise AttributeError("REBOUNDx Error: Force {0} passed to rebx.get_force not found.".format(name))

    def get_operator(self, name):
        clibreboundx.rebx_get_operator.restype = POINTER(Operator)
        ptr = clibreboundx.rebx_get_operator(byref(self), c_char_p(name.encode('ascii')))
        self.process_messages()
        if ptr:
            return ptr.contents
        else:
            raise AttributeError("REBOUNDx Error: Operator {0} passed to rebx.get_operator not found.".format(name))

    def remove_force(self, force):
        if not isinstance(force, reboundx.extras.Force):
            raise TypeError("REBOUNDx Error: Object passed to rebx.remove_force is not a reboundx.Force instance.")
        success = clibreboundx.rebx_remove_force(byref(self), byref(force))
        if not success:
            raise AttributeError("REBOUNDx Error: Force {0} passed to rebx.remove_force not found in simulation.")

    def remove_operator(self, operator):
        if not isinstance(operator, reboundx.extras.Operator):
            raise TypeError("REBOUNDx Error: Object passed to rebx.remove_operator is not a reboundx.Operator instance.")
        success = clibreboundx.rebx_remove_operator(byref(self), byref(operator))
        if not success:
            raise AttributeError("REBOUNDx Error: Operator {0} passed to rebx.remove_operator not found in simulation.")

    #######################################
    # Input/Output Routines
    #######################################
    def save(self, filename):
        """
        Save the entire REBOUND simulation to a binary file.
        """
        clibreboundx.rebx_output_binary(byref(self), c_char_p(filename.encode("ascii")))
        self.process_messages()

    #######################################
    # Effect Specific Functions
    #######################################
    
    def initialize_spin_ode(self, force):
        clibreboundx.rebx_spin_initialize_ode.restype = None
        return clibreboundx.rebx_spin_initialize_ode(byref(self), byref(force))

    def rad_calc_beta(self, G, c, source_mass, source_luminosity, radius, density, Q_pr):
        clibreboundx.rebx_rad_calc_beta.restype = c_double
        return clibreboundx.rebx_rad_calc_beta(c_double(G), c_double(c), c_double(source_mass), c_double(source_luminosity), c_double(radius), c_double(density), c_double(Q_pr))

    def rad_calc_particle_radius(self, G, c, source_mass, source_luminosity, beta, density, Q_pr):
        clibreboundx.rebx_rad_calc_particle_radius.restype = c_double
        return clibreboundx.rebx_rad_calc_particle_radius(c_double(G), c_double(c), c_double(source_mass), c_double(source_luminosity), c_double(beta), c_double(density), c_double(Q_pr))

    def central_force_Acentral(self, p, primary, pomegadot, gamma):
        clibreboundx.rebx_central_force_Acentral.restype = c_double
        Acentral = clibreboundx.rebx_central_force_Acentral(p, primary, c_double(pomegadot), c_double(gamma))
        self.process_messages()
        return Acentral

    # Hamiltonian calculation functions
    def gr_full_hamiltonian(self, force):
        clibreboundx.rebx_gr_full_hamiltonian.restype = c_double
        return clibreboundx.rebx_gr_full_hamiltonian(byref(self), byref(force))

    def gr_hamiltonian(self, force):
        clibreboundx.rebx_gr_hamiltonian.restype = c_double
        return clibreboundx.rebx_gr_hamiltonian(byref(self), byref(force))

    # Potential calculation functions
    def gr_potential_potential(self, force):
        clibreboundx.rebx_gr_potential_potential.restype = c_double
        return clibreboundx.rebx_gr_potential_potential(byref(self), byref(force))

    def tides_constant_time_lag_potential(self, force):
        clibreboundx.rebx_tides_constant_time_lag_potential.restype = c_double
        return clibreboundx.rebx_tides_constant_time_lag_potential(byref(self), byref(force))

    def tides_spin_energy(self):
        clibreboundx.rebx_tides_spin_energy.restype = c_double
        return clibreboundx.rebx_tides_spin_energy(byref(self))

    def central_force_potential(self):
        clibreboundx.rebx_central_force_potential.restype = c_double
        return clibreboundx.rebx_central_force_potential(byref(self))

    def gravitational_harmonics_potential(self):
        clibreboundx.rebx_gravitational_harmonics_potential.restype = c_double
        return clibreboundx.rebx_gravitational_harmonics_potential(byref(self))

    # Functions to help with rotations

    def rotate_simulation(self, q):
        """
        Rotates the simulation with the passed rebound.Rotation object. Analogous to Simulation.rotate, except one should use
        this function to not only rotate the orbits according to q, but also all the spatial REBOUNDx parameters (e.g., spins). 
        See SpinsIntro.ipynb
        """
        if not isinstance(q, rebound.Rotation):
            raise NotImplementedError
        clibreboundx.rebx_simulation_irotate.restype = None
        clibreboundx.rebx_simulation_irotate(byref(self), q)
  
    def spin_angular_momentum(self):
        """
        Returns a list of the three (x,y,z) components of the spin angular momentum of all particles in the simulation with
        moment of inertia (I) and spin angular frequency vector (Omega) parameters set.
        """
<<<<<<< HEAD
        clibreboundx.rebx_spin_angular_momentum.restype = rebound._Vec3d
        return rebound.Vec3d(clibreboundx.rebx_spin_angular_momentum(byref(self)))
=======
        clibreboundx.rebx_tools_spin_angular_momentum.restype = rebound.Vec3d
        L = clibreboundx.rebx_tools_spin_angular_momentum(byref(self))
        return [L.x, L.y, L.z]
>>>>>>> 64ec1579

    def process_messages(self):
        try:
            self._sim.contents.process_messages()
        except ValueError: # _sim is NULL
            raise AttributeError("REBOUNDx Error: The Simulation instance REBOUNDx was attached to no longer exists. This can happen if the Simulation instance goes out of scope or otherwise gets garbage collected.")
#################################################
# Generic REBOUNDx definitions
#################################################


class Param(Structure): # need to define fields afterward because of circular ref in linked list
    pass
Param._fields_ =  [ ("name", c_char_p),
                    ("type", c_int),
                    ("value", c_void_p)]

class Node(Structure): # need to define fields afterward because of circular ref in linked list
    pass
Node._fields_ =  [  ("object", c_void_p),
                    ("next", POINTER(Node))]

class Operator(Structure):
    @property
    def operator_type(self):
        return self._operator_type

    @operator_type.setter
    def operator_type(self, value):
        self._operator_type = REBX_OPERATOR_TYPE[value.lower()]

    @property
    def step_function(self):
        return self._step_function

    @step_function.setter
    def step_function(self, func):
        self._sfp = STEPFUNCPTR(func) # keep a reference to func so it doesn't get garbage collected
        self._step_function = self._sfp

    def step(self, sim, dt):
        self._step_function(byref(sim), byref(self), dt)

    @property
    def params(self):
        params = Params(self)
        return params

STEPFUNCPTR = CFUNCTYPE(None, POINTER(rebound.Simulation), POINTER(Operator), c_double)

Operator._fields_ = [   ("name", c_char_p),
                        ("ap", POINTER(Node)),
                        ("_sim", POINTER(rebound.Simulation)),
                        ("_operator_type", c_int),
                        ("_step_function", STEPFUNCPTR)]
class Force(Structure):
    @property
    def force_type(self):
        return self._force_type

    @force_type.setter
    def force_type(self, value):
        self._force_type = REBX_FORCE_TYPE[value.lower()]

    @property
    def update_accelerations(self):
        return self._update_accelerations

    @update_accelerations.setter
    def update_accelerations(self, func):
        self._ffp = FORCEFUNCPTR(func) # keep a reference to func so it doesn't get garbage collected
        self._update_accelerations = self._ffp

    @property
    def params(self):
        params = Params(self)
        return params

FORCEFUNCPTR = CFUNCTYPE(None, POINTER(rebound.Simulation), POINTER(Force), POINTER(rebound.Particle), c_int)

Force._fields_ = [  ("name", c_char_p),
                    ("ap", POINTER(Node)),
                    ("_sim", POINTER(rebound.Simulation)),
                    ("_force_type", c_int),
                    ("_update_accelerations", FORCEFUNCPTR)]

# Need to put fields after class definition because of self-referencing
Extras._fields_ =  [("_sim", POINTER(rebound.Simulation)),
                    ("_additional_forces", POINTER(Node)),
                    ("_pre_timestep_modifications", POINTER(Node)),
                    ("_post_timestep_modifications", POINTER(Node)),
                    ("_registered_params", POINTER(Node)),
                    ("_allocated_forces", POINTER(Node)),
                    ("_allocated_operators", POINTER(Node))]

class Interpolator(Structure):
    def __new__(cls, rebx, times, values, interpolation):
        interp = super(Interpolator, cls).__new__(cls)
        return interp

    def __init__(self, rebx, times, values, interpolation="spline"):
        try:
            Nvalues = len(times)
            Nvalues2 = len(values)
        except:
            raise TypeError("REBOUNDx Error: Times and values passed to Interpolator must be lists or arrays")
        if Nvalues != Nvalues2:
            raise ValueError("REBOUNDx Error: Times and values must be same length)")

        interpolation = interpolation.lower()
        if interpolation in INTERPOLATION_TYPE:
            interp = INTERPOLATION_TYPE[interpolation]
        else:
            raise ValueError("REBOUNDx Error: Interpolation type not supported")

        DblArr = c_double * Nvalues
        clibreboundx.rebx_init_interpolator(byref(rebx), byref(self), c_int(Nvalues), DblArr(*times), DblArr(*values), c_int(interp))

    def interpolate(self, rebx, t):
        clibreboundx.rebx_interpolate.restype = c_double
        return clibreboundx.rebx_interpolate(byref(rebx), byref(self), c_double(t))

    def __del__(self):
        if self._b_needsfree_ == 1:
            clibreboundx.rebx_free_interpolator_pointers(byref(self))

Interpolator._fields_ = [  ("interpolation", c_int),
                    ("times", POINTER(c_double)),
                    ("values", POINTER(c_double)),
                    ("Nvalues", c_int),
                    ("y2", POINTER(c_double)),
                    ("klo", c_int)]

INTERPOLATION_TYPE = {"none":0, "spline":1}

# This list keeps pairing from C rebx_param_type enum to ctypes type 1-to-1. Derive the required mappings from it
REBX_C_TO_CTYPES = [["REBX_TYPE_NONE", None], ["REBX_TYPE_DOUBLE", c_double], ["REBX_TYPE_INT",c_int], ["REBX_TYPE_POINTER", c_void_p], ["REBX_TYPE_FORCE", Force], ["REBX_TYPE_UNIT32", c_uint32], ["REBX_TYPE_ORBIT", rebound.Orbit], ["REBX_TYPE_ODE", rebound.ODE], ["REBX_TYPE_VEC3D", rebound._Vec3d]]
REBX_CTYPES = {} # maps int value of rebx_param_type enum to ctypes type
REBX_C_PARAM_TYPES = {} # maps string of rebx_param_type enum to int
for i, pair in enumerate(REBX_C_TO_CTYPES):
    REBX_CTYPES[i] = pair[1]
    REBX_C_PARAM_TYPES[pair[0]] = i

from .params import Params<|MERGE_RESOLUTION|>--- conflicted
+++ resolved
@@ -228,14 +228,8 @@
         Returns a list of the three (x,y,z) components of the spin angular momentum of all particles in the simulation with
         moment of inertia (I) and spin angular frequency vector (Omega) parameters set.
         """
-<<<<<<< HEAD
-        clibreboundx.rebx_spin_angular_momentum.restype = rebound._Vec3d
-        return rebound.Vec3d(clibreboundx.rebx_spin_angular_momentum(byref(self)))
-=======
-        clibreboundx.rebx_tools_spin_angular_momentum.restype = rebound.Vec3d
-        L = clibreboundx.rebx_tools_spin_angular_momentum(byref(self))
-        return [L.x, L.y, L.z]
->>>>>>> 64ec1579
+        clibreboundx.rebx_tools_spin_angular_momentum.restype = rebound._Vec3d
+        return rebound.Vec3d(clibreboundx.rebx_tools_spin_angular_momentum(byref(self)))
 
     def process_messages(self):
         try:
